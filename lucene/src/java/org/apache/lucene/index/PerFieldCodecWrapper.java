package org.apache.lucene.index;

/**
 * Licensed to the Apache Software Foundation (ASF) under one or more
 * contributor license agreements.  See the NOTICE file distributed with
 * this work for additional information regarding copyright ownership.
 * The ASF licenses this file to You under the Apache License, Version 2.0
 * (the "License"); you may not use this file except in compliance with
 * the License.  You may obtain a copy of the License at
 *
 *     http://www.apache.org/licenses/LICENSE-2.0
 *
 * Unless required by applicable law or agreed to in writing, software
 * distributed under the License is distributed on an "AS IS" BASIS,
 * WITHOUT WARRANTIES OR CONDITIONS OF ANY KIND, either express or implied.
 * See the License for the specific language governing permissions and
 * limitations under the License.
 */

import java.io.IOException;
import java.util.ArrayList;
import java.util.Collection;
import java.util.HashMap;
import java.util.Iterator;
import java.util.Map;
import java.util.Set;
import java.util.TreeMap;
import java.util.TreeSet;

import org.apache.lucene.index.codecs.Codec;
import org.apache.lucene.index.codecs.FieldsConsumer;
import org.apache.lucene.index.codecs.FieldsProducer;
import org.apache.lucene.index.codecs.PerDocConsumer;
import org.apache.lucene.index.codecs.PerDocValues;
import org.apache.lucene.index.codecs.TermsConsumer;
import org.apache.lucene.index.codecs.DocValuesConsumer;
import org.apache.lucene.index.values.DocValues;
import org.apache.lucene.store.Directory;
import org.apache.lucene.util.IOUtils;

/**
 * Enables native per field codec support. This class selects the codec used to
 * write a field depending on the provided {@link SegmentCodecs}. For each field
 * seen it resolves the codec based on the {@link FieldInfo#codecId} which is
 * only valid during a segment merge. See {@link SegmentCodecs} javadoc for
 * details.
 * 
 * @lucene.internal
 */
final class PerFieldCodecWrapper extends Codec {
  private final SegmentCodecs segmentCodecs;

  PerFieldCodecWrapper(SegmentCodecs segmentCodecs) {
    name = "PerField";
    this.segmentCodecs = segmentCodecs;
  }

  @Override
  public FieldsConsumer fieldsConsumer(SegmentWriteState state)
      throws IOException {
    return new FieldsWriter(state);
  }

  private class FieldsWriter extends FieldsConsumer {
    private final ArrayList<FieldsConsumer> consumers = new ArrayList<FieldsConsumer>();

    public FieldsWriter(SegmentWriteState state) throws IOException {
      assert segmentCodecs == state.segmentCodecs;
      final Codec[] codecs = segmentCodecs.codecs;
      for (int i = 0; i < codecs.length; i++) {
<<<<<<< HEAD
        consumers.add(codecs[i].fieldsConsumer(new SegmentWriteState(state, i)));
=======
        boolean success = false;
        try {
          consumers.add(codecs[i].fieldsConsumer(new SegmentWriteState(state, "" + i)));
          success = true;
        } finally {
          if (!success) {
            IOUtils.closeSafely(true, consumers);
          }
        }
>>>>>>> 095423cb
      }
    }

    @Override
    public TermsConsumer addField(FieldInfo field) throws IOException {
      assert field.getCodecId() != FieldInfo.UNASSIGNED_CODEC_ID;
      final FieldsConsumer fields = consumers.get(field.getCodecId());
      return fields.addField(field);
    }

    @Override
    public void close() throws IOException {
      IOUtils.closeSafely(false, consumers);
    }
  }

  private class FieldsReader extends FieldsProducer {

    private final Set<String> fields = new TreeSet<String>();
    private final Map<String, FieldsProducer> codecs = new HashMap<String, FieldsProducer>();

    public FieldsReader(Directory dir, FieldInfos fieldInfos, SegmentInfo si,
        int readBufferSize, int indexDivisor) throws IOException {

      final Map<Codec, FieldsProducer> producers = new HashMap<Codec, FieldsProducer>();
      boolean success = false;
      try {
        for (FieldInfo fi : fieldInfos) {
          if (fi.isIndexed) { 
            fields.add(fi.name);
            assert fi.getCodecId() != FieldInfo.UNASSIGNED_CODEC_ID;
            Codec codec = segmentCodecs.codecs[fi.getCodecId()];
            if (!producers.containsKey(codec)) {
              producers.put(codec, codec.fieldsProducer(new SegmentReadState(dir,
                                                                             si, fieldInfos, readBufferSize, indexDivisor, fi.getCodecId())));
            }
            codecs.put(fi.name, producers.get(codec));
          }
        }
        success = true;
      } finally {
        if (!success) {
          // If we hit exception (eg, IOE because writer was
          // committing, or, for any other reason) we must
          // go back and close all FieldsProducers we opened:
          IOUtils.closeSafely(true, producers.values());
        }
      }
    }
    

    private final class FieldsIterator extends FieldsEnum {
      private final Iterator<String> it;
      private String current;

      public FieldsIterator() {
        it = fields.iterator();
      }

      @Override
      public String next() {
        if (it.hasNext()) {
          current = it.next();
        } else {
          current = null;
        }

        return current;
      }

      @Override
      public TermsEnum terms() throws IOException {
        Terms terms = codecs.get(current).terms(current);
        if (terms != null) {
          return terms.iterator();
        } else {
          return TermsEnum.EMPTY;
        }
      }
    }

    @Override
    public FieldsEnum iterator() throws IOException {
      return new FieldsIterator();
    }

    @Override
    public Terms terms(String field) throws IOException {
      FieldsProducer fields = codecs.get(field);
      return fields == null ? null : fields.terms(field);
    }
    
    @Override
    public void close() throws IOException {
      IOUtils.closeSafely(false, codecs.values());
    }

    @Override
    public void loadTermsIndex(int indexDivisor) throws IOException {
      Iterator<FieldsProducer> it = codecs.values().iterator();
      while (it.hasNext()) {
        it.next().loadTermsIndex(indexDivisor);
      }
    }
  }

  @Override
  public FieldsProducer fieldsProducer(SegmentReadState state)
      throws IOException {
    return new FieldsReader(state.dir, state.fieldInfos, state.segmentInfo,
        state.readBufferSize, state.termsIndexDivisor);
  }

  @Override
  public void files(Directory dir, SegmentInfo info, int codecId, Set<String> files)
      throws IOException {
    // ignore codecid since segmentCodec will assign it per codec
    segmentCodecs.files(dir, info, files);
  }

  @Override
  public void getExtensions(Set<String> extensions) {
    for (Codec codec : segmentCodecs.codecs) {
      codec.getExtensions(extensions);
    }
  }

  @Override
  public PerDocConsumer docsConsumer(PerDocWriteState state) throws IOException {
    return new PerDocConsumers(state);
  }

  @Override
  public PerDocValues docsProducer(SegmentReadState state) throws IOException {
    return new PerDocProducers(state.dir, state.fieldInfos, state.segmentInfo,
    state.readBufferSize, state.termsIndexDivisor);
  }
  
  private final class PerDocProducers extends PerDocValues {
    private final TreeMap<String, PerDocValues> codecs = new TreeMap<String, PerDocValues>();

    public PerDocProducers(Directory dir, FieldInfos fieldInfos, SegmentInfo si,
        int readBufferSize, int indexDivisor) throws IOException {
      final Map<Codec, PerDocValues> producers = new HashMap<Codec, PerDocValues>();
      boolean success = false;
      try {
        for (FieldInfo fi : fieldInfos) {
          if (fi.hasDocValues()) { 
            assert fi.getCodecId() != FieldInfo.UNASSIGNED_CODEC_ID;
            Codec codec = segmentCodecs.codecs[fi.getCodecId()];
            if (!producers.containsKey(codec)) {
              producers.put(codec, codec.docsProducer(new SegmentReadState(dir,
                si, fieldInfos, readBufferSize, indexDivisor, fi.getCodecId())));
            }
            codecs.put(fi.name, producers.get(codec));
          }
        }
        success = true;
      } finally {
        if (!success) {
          // If we hit exception (eg, IOE because writer was
          // committing, or, for any other reason) we must
          // go back and close all FieldsProducers we opened:
          for(PerDocValues producer : producers.values()) {
            try {
              producer.close();
            } catch (Throwable t) {
              // Suppress all exceptions here so we continue
              // to throw the original one
            }
          }
        }
      }
    }
    
    @Override
    public Collection<String> fields() {
      return codecs.keySet();
    }
    @Override
    public DocValues docValues(String field) throws IOException {
      final PerDocValues perDocProducer = codecs.get(field);
      if (perDocProducer == null) {
        return null;
      }
      return perDocProducer.docValues(field);
    }
    
    public void close() throws IOException {
      final Collection<PerDocValues> values = codecs.values();
      IOException err = null;
      for (PerDocValues perDocValues : values) {
        try {
          if (perDocValues != null) {
            perDocValues.close();
          }
        } catch (IOException ioe) {
          // keep first IOException we hit but keep
          // closing the rest
          if (err == null) {
            err = ioe;
          }
        }
      }
      if (err != null) {
        throw err;
      }
    }
  }
  
  private final class PerDocConsumers extends PerDocConsumer {
    private final PerDocConsumer[] consumers;
    private final Codec[] codecs;
    private final PerDocWriteState state;

    public PerDocConsumers(PerDocWriteState state) throws IOException {
      assert segmentCodecs == state.segmentCodecs;
      this.state = state;
      codecs = segmentCodecs.codecs;
      consumers = new PerDocConsumer[codecs.length];
    }

    public void close() throws IOException {
      IOException err = null;
      for (int i = 0; i < consumers.length; i++) {
        try {
          final PerDocConsumer next = consumers[i];
          if (next != null) {
            next.close();
          }
        } catch (IOException ioe) {
          // keep first IOException we hit but keep
          // closing the rest
          if (err == null) {
            err = ioe;
          }
        }
      }
      if (err != null) {
        throw err;
      }
    }

    @Override
    public DocValuesConsumer addValuesField(FieldInfo field) throws IOException {
      final int codecId = field.getCodecId();
      assert codecId != FieldInfo.UNASSIGNED_CODEC_ID;
      PerDocConsumer perDoc = consumers[codecId];
      if (perDoc == null) {
        perDoc = codecs[codecId].docsConsumer(new PerDocWriteState(state, codecId));
        assert perDoc != null;
        consumers[codecId] = perDoc;
      }
      return perDoc.addValuesField(field);
    }
    
  }
}<|MERGE_RESOLUTION|>--- conflicted
+++ resolved
@@ -68,19 +68,15 @@
       assert segmentCodecs == state.segmentCodecs;
       final Codec[] codecs = segmentCodecs.codecs;
       for (int i = 0; i < codecs.length; i++) {
-<<<<<<< HEAD
-        consumers.add(codecs[i].fieldsConsumer(new SegmentWriteState(state, i)));
-=======
         boolean success = false;
         try {
-          consumers.add(codecs[i].fieldsConsumer(new SegmentWriteState(state, "" + i)));
+          consumers.add(codecs[i].fieldsConsumer(new SegmentWriteState(state, i)));
           success = true;
         } finally {
           if (!success) {
             IOUtils.closeSafely(true, consumers);
           }
         }
->>>>>>> 095423cb
       }
     }
 

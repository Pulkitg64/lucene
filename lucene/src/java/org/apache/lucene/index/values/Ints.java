--- conflicted
+++ resolved
@@ -34,23 +34,13 @@
   private Ints() {
   }
 
-<<<<<<< HEAD
   public static Writer getWriter(Directory dir, String id,
-      boolean useFixedArray, AtomicLong bytesUsed, IOContext context) throws IOException {
-    // TODO - implement fixed?!
-    return new IntsWriter(dir, id, bytesUsed, context);
+      AtomicLong bytesUsed, ValueType type, IOContext context) throws IOException {
+    return new IntsWriter(dir, id, bytesUsed, type, context);
   }
 
   public static IndexDocValues getValues(Directory dir, String id,
-      boolean useFixedArray, IOContext context) throws IOException {
-    return new IntsReader(dir, id, context);
-=======
-  public static Writer getWriter(Directory dir, String id, AtomicLong bytesUsed, ValueType type) throws IOException {
-    return new IntsWriter(dir, id, bytesUsed, type);
-  }
-
-  public static IndexDocValues getValues(Directory dir, String id, int numDocs) throws IOException {
-    return new IntsReader(dir, id, numDocs);
->>>>>>> a66a97c5
+      int numDocs, IOContext context) throws IOException {
+    return new IntsReader(dir, id, numDocs, context);
   }
 }
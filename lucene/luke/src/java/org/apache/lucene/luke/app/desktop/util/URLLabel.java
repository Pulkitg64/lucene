/*
 * Licensed to the Apache Software Foundation (ASF) under one or more
 * contributor license agreements.  See the NOTICE file distributed with
 * this work for additional information regarding copyright ownership.
 * The ASF licenses this file to You under the Apache License, Version 2.0
 * (the "License"); you may not use this file except in compliance with
 * the License.  You may obtain a copy of the License at
 *
 *     http://www.apache.org/licenses/LICENSE-2.0
 *
 * Unless required by applicable law or agreed to in writing, software
 * distributed under the License is distributed on an "AS IS" BASIS,
 * WITHOUT WARRANTIES OR CONDITIONS OF ANY KIND, either express or implied.
 * See the License for the specific language governing permissions and
 * limitations under the License.
 */

package org.apache.lucene.luke.app.desktop.util;

import java.awt.Cursor;
import java.awt.Desktop;
import java.awt.event.MouseAdapter;
import java.awt.event.MouseEvent;
import java.io.IOException;
import java.net.MalformedURLException;
import java.net.URI;
import java.net.URISyntaxException;
import java.net.URL;
import javax.swing.JLabel;
import org.apache.lucene.luke.models.LukeException;

/** JLabel extension for representing urls */
public final class URLLabel extends JLabel {

  private final URL link;

  public URLLabel(String text) {
    super(text);

    try {
<<<<<<< HEAD
      this.link = (URI.create(text)).toURL();
    } catch (MalformedURLException e) {
=======
      this.link = (new URI(text)).toURL();
    } catch (URISyntaxException | MalformedURLException e) {
>>>>>>> 5ef651fc
      throw new LukeException(e.getMessage(), e);
    }

    setCursor(Cursor.getPredefinedCursor(Cursor.HAND_CURSOR));

    addMouseListener(
        new MouseAdapter() {
          @Override
          public void mouseClicked(MouseEvent e) {
            openUrl(link);
          }
        });
  }

  private void openUrl(URL link) {
    if (Desktop.isDesktopSupported()) {
      try {
        Desktop.getDesktop().browse(link.toURI());
      } catch (IOException | URISyntaxException e) {
        throw new LukeException(e.getMessage(), e);
      }
    }
  }
}<|MERGE_RESOLUTION|>--- conflicted
+++ resolved
@@ -38,13 +38,8 @@
     super(text);
 
     try {
-<<<<<<< HEAD
-      this.link = (URI.create(text)).toURL();
-    } catch (MalformedURLException e) {
-=======
       this.link = (new URI(text)).toURL();
     } catch (URISyntaxException | MalformedURLException e) {
->>>>>>> 5ef651fc
       throw new LukeException(e.getMessage(), e);
     }
 
